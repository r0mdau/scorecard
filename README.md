--- conflicted
+++ resolved
@@ -120,7 +120,6 @@
 
 The following checks are all run against the target project:
 
-<<<<<<< HEAD
 | Name               | Description                                                                                                                                                                                                                                                                                        |
 | ------------------ | -------------------------------------------------------------------------------------------------------------------------------------------------------------------------------------------------------------------------------------------------------------------------------------------------- |
 | Security-MD        | Does the project contain a [security policy](https://docs.github.com/en/free-pro-team@latest/github/managing-security-vulnerabilities/adding-a-security-policy-to-your-repository)?                                                                                                                |
@@ -136,22 +135,6 @@
 | SAST               | Does the project use static code analysis tools, e.g. [CodeQL](https://docs.github.com/en/free-pro-team@latest/github/finding-security-vulnerabilities-and-errors-in-your-code/enabling-code-scanning-for-a-repository#enabling-code-scanning-using-actions), [SonarCloud](https://sonarcloud.io)? |
 | Active             | Did the project get any commits and releases in last 90 days?                                                                                                                                                                                                                                      |
 | Branch-Protection  | Does the project use [Branch Protection](https://docs.github.com/en/free-pro-team@latest/github/administering-a-repository/about-protected-branches) ?                                                                                                                                             |
-=======
-| Name  | Description |
-|---|---|
-| Security-MD | Does the project contain a [security policy](https://docs.github.com/en/free-pro-team@latest/github/managing-security-vulnerabilities/adding-a-security-policy-to-your-repository)? |
-| Contributors  | Does the project have contributors from at least two different organizations? |
-| Frozen-Deps | Does the project declare and freeze [dependencies](https://docs.github.com/en/free-pro-team@latest/github/visualizing-repository-data-with-graphs/about-the-dependency-graph#supported-package-ecosystems)? |
-| Signed-Releases | Does the project cryptographically [sign releases](https://wiki.debian.org/Creating%20signed%20GitHub%20releases)? |
-| Signed-Tags | Does the project cryptographically sign release tags? |
-| CI-Tests | Does the project run tests in CI, e.g. [GitHub Actions](https://docs.github.com/en/free-pro-team@latest/actions), [Prow](https://github.com/kubernetes/test-infra/tree/master/prow)? |
-| Code-Review | Does the project require code review before code is merged? |
-| CII-Best-Practices | Does the project have a [CII Best Practices Badge](https://bestpractices.coreinfrastructure.org/en)? |
-| Pull-Requests | Does the project use [Pull Requests](https://docs.github.com/en/free-pro-team@latest/github/collaborating-with-issues-and-pull-requests/about-pull-requests) for all code changes? |
-| Fuzzing | Does the project use fuzzing tools, e.g. [OSS-Fuzz](https://github.com/google/oss-fuzz)? |
-| SAST | Does the project use static code analysis tools, e.g. [CodeQL](https://docs.github.com/en/free-pro-team@latest/github/finding-security-vulnerabilities-and-errors-in-your-code/enabling-code-scanning-for-a-repository#enabling-code-scanning-using-actions), [SonarCloud](https://sonarcloud.io)? |
-| Active | Did the project get any commits and releases in last 90 days? |
->>>>>>> b86fae0b
 
 To see detailed information on how each check works, see the [check-specific documentation page](checks.md).
 
@@ -195,7 +178,8 @@
 - Any solution to compile a scorecard should be usable by the greater open source community to monitor upstream security.
 
 ## Docker
-* The Dockerfile in the root directory utilizes [experimental features](https://github.com/moby/buildkit/blob/master/frontend/dockerfile/docs/syntax.md) which is available in Docker v18.09 or later.
+
+- The Dockerfile in the root directory utilizes [experimental features](https://github.com/moby/buildkit/blob/master/frontend/dockerfile/docs/syntax.md) which is available in Docker v18.09 or later.
 
 ## Contributing
 
